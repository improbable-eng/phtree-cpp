--- conflicted
+++ resolved
@@ -152,7 +152,70 @@
 };
 
 /*
-<<<<<<< HEAD
+ * The sphere filter can be used to query a point tree for a sphere.
+ */
+template <typename CONVERTER = ConverterIEEE<3>, typename DISTANCE = DistanceEuclidean<3>>
+class FilterSphere {
+    using KeyExternal = typename CONVERTER::KeyExternal;
+    using KeyInternal = typename CONVERTER::KeyInternal;
+    using ScalarInternal = typename CONVERTER::ScalarInternal;
+    using ScalarExternal = typename CONVERTER::ScalarExternal;
+
+  public:
+    FilterSphere(
+        const KeyExternal& center,
+        const ScalarExternal& radius,
+        CONVERTER converter = CONVERTER(),
+        DISTANCE distance_function = DISTANCE())
+    : center_external_{center}
+    , center_internal_{converter.pre(center)}
+    , radius_{radius}
+    , converter_{converter}
+    , distance_function_{distance_function} {};
+
+    template <typename T>
+    [[nodiscard]] bool IsEntryValid(const KeyInternal& key, const T&) const {
+        KeyExternal point = converter_.post(key);
+        return distance_function_(center_external_, point) <= radius_;
+    }
+
+    /*
+     * Calculate whether AABB encompassing all possible points in the node intersects with the
+     * sphere.
+     */
+    [[nodiscard]] bool IsNodeValid(const KeyInternal& prefix, int bits_to_ignore) const {
+        // we always want to traverse the root node (bits_to_ignore == 64)
+
+        if (bits_to_ignore >= (MAX_BIT_WIDTH<ScalarInternal> - 1)) {
+            return true;
+        }
+
+        ScalarInternal node_min_bits = MAX_MASK<ScalarInternal> << bits_to_ignore;
+        ScalarInternal node_max_bits = ~node_min_bits;
+
+        KeyInternal closest_in_bounds;
+        for (size_t i = 0; i < prefix.size(); ++i) {
+            // calculate lower and upper bound for dimension for given node
+            ScalarInternal lo = prefix[i] & node_min_bits;
+            ScalarInternal hi = prefix[i] | node_max_bits;
+
+            // choose value closest to center for dimension
+            closest_in_bounds[i] = std::clamp(center_internal_[i], lo, hi);
+        }
+
+        KeyExternal closest_point = converter_.post(closest_in_bounds);
+        return distance_function_(center_external_, closest_point) <= radius_;
+    }
+
+  private:
+    const KeyExternal center_external_;
+    const KeyExternal center_internal_;
+    const ScalarExternal radius_;
+    const CONVERTER converter_;
+    const DISTANCE distance_function_;
+};
+
+/*
  * The paraboloid filter can be used to query a point tree for an axis-aligned paraboloid.
  * This is useful for, e.g., doing a range check for a projectile with a fixed launch speed.
  * Also see https://en.wikipedia.org/wiki/paraboloid_of_safety for this application.
@@ -161,19 +224,12 @@
     typename CONVERTER = ConverterIEEE<3>,
     typename DISTANCE = DistanceEuclidean<3>>
 class FilterParaboloid {
-=======
- * The sphere filter can be used to query a point tree for a sphere.
- */
-template <typename CONVERTER = ConverterIEEE<3>, typename DISTANCE = DistanceEuclidean<3>>
-class FilterSphere {
->>>>>>> ace232de
     using KeyExternal = typename CONVERTER::KeyExternal;
     using KeyInternal = typename CONVERTER::KeyInternal;
     using ScalarInternal = typename CONVERTER::ScalarInternal;
     using ScalarExternal = typename CONVERTER::ScalarExternal;
 
   public:
-<<<<<<< HEAD
     /*
      * @param axis The axis along which the paraboloid is aligned.
      * @param vertex The vertex of the paraboloid.
@@ -191,21 +247,10 @@
     , vertex_external_{vertex}
     , vertex_internal_{converter.pre(vertex)}
     , scale_factor_{scale_factor}
-=======
-    FilterSphere(
-        const KeyExternal& center,
-        const ScalarExternal& radius,
-        CONVERTER converter = CONVERTER(),
-        DISTANCE distance_function = DISTANCE())
-    : center_external_{center}
-    , center_internal_{converter.pre(center)}
-    , radius_{radius}
->>>>>>> ace232de
     , converter_{converter}
     , distance_function_{distance_function} {};
 
     template <typename T>
-<<<<<<< HEAD
     [[nodiscard]] bool IsEntryValid(const KeyInternal& key, const T& value) const {
         if (
             (key[axis_] > vertex_internal_[axis_] && scale_factor_ < 0) ||
@@ -225,20 +270,11 @@
         projected[axis_] = point[axis_];
 
         return distance_function_(projected, point) <= radius;
-=======
-    [[nodiscard]] bool IsEntryValid(const KeyInternal& key, const T&) const {
-        KeyExternal point = converter_.post(key);
-        return distance_function_(center_external_, point) <= radius_;
->>>>>>> ace232de
     }
 
     /*
      * Calculate whether AABB encompassing all possible points in the node intersects with the
-<<<<<<< HEAD
      * paraboloid.
-=======
-     * sphere.
->>>>>>> ace232de
      */
     [[nodiscard]] bool IsNodeValid(const KeyInternal& prefix, int bits_to_ignore) const {
         // we always want to traverse the root node (bits_to_ignore == 64)
@@ -250,7 +286,6 @@
         ScalarInternal node_min_bits = MAX_MASK<ScalarInternal> << bits_to_ignore;
         ScalarInternal node_max_bits = ~node_min_bits;
 
-<<<<<<< HEAD
         // coordinate on axis that is inside the paraboloid and furthest away from vertex
         ScalarInternal coord_max_vertex_dist;
         if (scale_factor_ < 0) {
@@ -302,26 +337,6 @@
     const KeyExternal vertex_external_;
     const KeyExternal vertex_internal_;
     const ScalarExternal scale_factor_;
-=======
-        KeyInternal closest_in_bounds;
-        for (size_t i = 0; i < prefix.size(); ++i) {
-            // calculate lower and upper bound for dimension for given node
-            ScalarInternal lo = prefix[i] & node_min_bits;
-            ScalarInternal hi = prefix[i] | node_max_bits;
-
-            // choose value closest to center for dimension
-            closest_in_bounds[i] = std::clamp(center_internal_[i], lo, hi);
-        }
-
-        KeyExternal closest_point = converter_.post(closest_in_bounds);
-        return distance_function_(center_external_, closest_point) <= radius_;
-    }
-
-  private:
-    const KeyExternal center_external_;
-    const KeyExternal center_internal_;
-    const ScalarExternal radius_;
->>>>>>> ace232de
     const CONVERTER converter_;
     const DISTANCE distance_function_;
 };
